steps:
- task: NodeTool@0
  inputs:
    versionSpec: "10.15.1"

- task: geeklearningio.gl-vsts-tasks-yarn.yarn-installer-task.YarnInstaller@2
  inputs:
    versionSpec: "1.10.1"

- script: |
    set -e

    cat << EOF > ~/.netrc
    machine monacotools.visualstudio.com
    password $(VSO_PAT)
    machine github.com
    login vscode
    password $(VSCODE_MIXIN_PASSWORD)
    EOF

    git config user.email "vscode@microsoft.com"
    git config user.name "VSCode"
    git remote add distro "https://github.com/$(VSCODE_MIXIN_REPO).git"
    git fetch distro
    git merge $(node -p "require('./package.json').distro")

    yarn
    yarn gulp mixin
    yarn gulp hygiene
    yarn monaco-compile-check
    node build/azure-pipelines/common/installDistro.js
    node build/lib/builtInExtensions.js
  displayName: Prepare build

- script: |
    set -e
    VSCODE_MIXIN_PASSWORD="$(VSCODE_MIXIN_PASSWORD)" \
    AZURE_STORAGE_ACCESS_KEY="$(AZURE_STORAGE_ACCESS_KEY)" \
<<<<<<< HEAD
    yarn gulp vscode-darwin-min
    VSCODE_MIXIN_PASSWORD="$(VSCODE_MIXIN_PASSWORD)" \
    AZURE_STORAGE_ACCESS_KEY="$(AZURE_STORAGE_ACCESS_KEY)" \
    yarn gulp upload-vscode-sourcemaps
=======
    ./build/azure-pipelines/darwin/build.sh
>>>>>>> 9a711944
  displayName: Build

- script: |
    set -e
    ./scripts/test.sh --build --tfs "Unit Tests"
    # APP_NAME="`ls $(agent.builddirectory)/VSCode-darwin | head -n 1`"
    # yarn smoketest -- --build "$(agent.builddirectory)/VSCode-darwin/$APP_NAME"
  displayName: Run unit tests

- script: |
    set -e
    ./scripts/test-integration.sh --build --tfs "Integration Tests"
  displayName: Run integration tests

- script: |
    set -e
    pushd ../VSCode-darwin && zip -r -X -y ../VSCode-darwin.zip * && popd
  displayName: Archive build

- task: SFP.build-tasks.custom-build-task-1.EsrpCodeSigning@1
  inputs:
    ConnectedServiceName: 'ESRP CodeSign'
    FolderPath: '$(agent.builddirectory)'
    Pattern: 'VSCode-darwin.zip'
    signConfigType: inlineSignParams
    inlineOperation: |
      [
        {
          "keyCode": "CP-401337-Apple",
          "operationSetCode": "MacAppDeveloperSign",
          "parameters": [ ],
          "toolName": "sign",
          "toolVersion": "1.0"
        }
      ]
    SessionTimeout: 120
  displayName: Codesign

- script: |
    set -e
    AZURE_DOCUMENTDB_MASTERKEY="$(AZURE_DOCUMENTDB_MASTERKEY)" \
    AZURE_STORAGE_ACCESS_KEY_2="$(AZURE_STORAGE_ACCESS_KEY_2)" \
<<<<<<< HEAD
    node build/azure-pipelines/common/publish.js \
      "$(VSCODE_QUALITY)" \
      darwin \
      archive \
      "VSCode-darwin-$(VSCODE_QUALITY).zip" \
      $VERSION \
      true \
      ../VSCode-darwin.zip

    # publish hockeyapp symbols
    node build/azure-pipelines/common/symbols.js "$(VSCODE_MIXIN_PASSWORD)" "$(VSCODE_HOCKEYAPP_TOKEN)" "$(VSCODE_ARCH)" "$(VSCODE_HOCKEYAPP_ID_MACOS)"

    # upload configuration
    AZURE_STORAGE_ACCESS_KEY="$(AZURE_STORAGE_ACCESS_KEY)" \
    yarn gulp upload-vscode-configuration
=======
    VSCODE_HOCKEYAPP_TOKEN="$(VSCODE_HOCKEYAPP_TOKEN)" \
    ./build/azure-pipelines/darwin/publish.sh
>>>>>>> 9a711944
  displayName: Publish

- task: ms.vss-governance-buildtask.governance-build-task-component-detection.ComponentGovernanceComponentDetection@0
  displayName: 'Component Detection'
  continueOnError: true<|MERGE_RESOLUTION|>--- conflicted
+++ resolved
@@ -36,14 +36,7 @@
     set -e
     VSCODE_MIXIN_PASSWORD="$(VSCODE_MIXIN_PASSWORD)" \
     AZURE_STORAGE_ACCESS_KEY="$(AZURE_STORAGE_ACCESS_KEY)" \
-<<<<<<< HEAD
-    yarn gulp vscode-darwin-min
-    VSCODE_MIXIN_PASSWORD="$(VSCODE_MIXIN_PASSWORD)" \
-    AZURE_STORAGE_ACCESS_KEY="$(AZURE_STORAGE_ACCESS_KEY)" \
-    yarn gulp upload-vscode-sourcemaps
-=======
     ./build/azure-pipelines/darwin/build.sh
->>>>>>> 9a711944
   displayName: Build
 
 - script: |
@@ -86,26 +79,8 @@
     set -e
     AZURE_DOCUMENTDB_MASTERKEY="$(AZURE_DOCUMENTDB_MASTERKEY)" \
     AZURE_STORAGE_ACCESS_KEY_2="$(AZURE_STORAGE_ACCESS_KEY_2)" \
-<<<<<<< HEAD
-    node build/azure-pipelines/common/publish.js \
-      "$(VSCODE_QUALITY)" \
-      darwin \
-      archive \
-      "VSCode-darwin-$(VSCODE_QUALITY).zip" \
-      $VERSION \
-      true \
-      ../VSCode-darwin.zip
-
-    # publish hockeyapp symbols
-    node build/azure-pipelines/common/symbols.js "$(VSCODE_MIXIN_PASSWORD)" "$(VSCODE_HOCKEYAPP_TOKEN)" "$(VSCODE_ARCH)" "$(VSCODE_HOCKEYAPP_ID_MACOS)"
-
-    # upload configuration
-    AZURE_STORAGE_ACCESS_KEY="$(AZURE_STORAGE_ACCESS_KEY)" \
-    yarn gulp upload-vscode-configuration
-=======
     VSCODE_HOCKEYAPP_TOKEN="$(VSCODE_HOCKEYAPP_TOKEN)" \
     ./build/azure-pipelines/darwin/publish.sh
->>>>>>> 9a711944
   displayName: Publish
 
 - task: ms.vss-governance-buildtask.governance-build-task-component-detection.ComponentGovernanceComponentDetection@0
